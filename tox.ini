--- conflicted
+++ resolved
@@ -2,9 +2,5 @@
 envlist = py25,py26,py27
 
 [testenv]
-<<<<<<< HEAD
-commands = pip install --use-mirrors -q -r dev-requirements.txt
-=======
 commands = pip install --use-mirrors -q -r tox-requirements.txt
->>>>>>> b8d1724f
            python test.py