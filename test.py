--- conflicted
+++ resolved
@@ -149,11 +149,7 @@
     # TODO: make that not a problem, jeez
     for thread in threading.enumerate():
         if thread is not threading.currentThread():
-<<<<<<< HEAD
-            thread.join(1)
-=======
             thread.join(timeout=1)
->>>>>>> e55d9fbd
     # Exit correctly
     if not result.wasSuccessful():
         sys.exit(1)
