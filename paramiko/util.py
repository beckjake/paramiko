--- conflicted
+++ resolved
@@ -37,11 +37,7 @@
 
 
 def inflate_long(s, always_positive=False):
-<<<<<<< HEAD
-    "turns a normalized byte string into a long-int (adapted from Crypto.Util.number)"
-=======
     """turns a normalized byte string into a long-int (adapted from Crypto.Util.number)"""
->>>>>>> bd8f96d3
     out = long(0)
     negative = 0
     if not always_positive and (len(s) > 0) and (byte_ord(s[0]) >= 0x80):
@@ -50,11 +46,8 @@
         filler = zero_byte
         if negative:
             filler = max_byte
-<<<<<<< HEAD
-=======
         # never convert this to ``s +=`` because this is a string, not a number
         # noinspection PyAugmentAssignment
->>>>>>> bd8f96d3
         s = filler * (4 - len(s) % 4) + s
     for i in range(0, len(s), 4):
         out = (out << 32) + struct.unpack('>I', s[i:i+4])[0]
@@ -65,10 +58,7 @@
 deflate_zero = zero_byte if PY2 else 0
 deflate_ff = max_byte if PY2 else 0xff
 
-<<<<<<< HEAD
-=======
-
->>>>>>> bd8f96d3
+
 def deflate_long(n, add_sign_padding=True):
     """turns a long-int into a normalized byte string (adapted from Crypto.Util.number)"""
     # after much testing, this algorithm was deemed to be the fastest
@@ -76,11 +66,7 @@
     n = long(n)
     while (n != 0) and (n != -1):
         s = struct.pack('>I', n & xffffffff) + s
-<<<<<<< HEAD
-        n = n >> 32
-=======
         n >>= 32
->>>>>>> bd8f96d3
     # strip off leading zeros, FFs
     for i in enumerate(s):
         if (n == 0) and (i[1] != deflate_zero):
@@ -102,10 +88,7 @@
             s = max_byte + s
     return s
 
-<<<<<<< HEAD
-=======
-
->>>>>>> bd8f96d3
+
 def format_binary(data, prefix=''):
     x = 0
     out = []
@@ -145,11 +128,7 @@
     try:
         return n.bitlength()
     except AttributeError:
-<<<<<<< HEAD
-        norm = deflate_long(n, 0)
-=======
         norm = deflate_long(n, False)
->>>>>>> bd8f96d3
         hbyte = byte_ord(norm[0])
         if hbyte == 0:
             return 1
@@ -158,10 +137,7 @@
             hbyte <<= 1
             bitlen -= 1
         return bitlen
-<<<<<<< HEAD
-=======
-
->>>>>>> bd8f96d3
+
 
 def tb_strings():
     return ''.join(traceback.format_exception(*sys.exc_info())).split('\n')
@@ -173,19 +149,6 @@
     through a secure hash into some keyworthy bytes.  This specific algorithm
     is used for encrypting/decrypting private key files.
 
-<<<<<<< HEAD
-    @param hashclass: class from L{Crypto.Hash} that can be used as a secure
-        hashing function (like C{MD5} or C{SHA}).
-    @type hashclass: L{Crypto.Hash}
-    @param salt: data to salt the hash with.
-    @type salt: byte string
-    @param key: human-entered password or passphrase.
-    @type key: string
-    @param nbytes: number of bytes to generate.
-    @type nbytes: int
-    @return: key data
-    @rtype: string
-=======
     :param class hashclass:
         class from `Crypto.Hash` that can be used as a secure hashing function
         (like ``MD5`` or ``SHA``).
@@ -194,7 +157,6 @@
     :param str key: human-entered password or passphrase.
     :param int nbytes: number of bytes to generate.
     :return: Key data `str`
->>>>>>> bd8f96d3
     """
     keydata = bytes()
     digest = bytes()
